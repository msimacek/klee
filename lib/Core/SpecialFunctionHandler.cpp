//===-- SpecialFunctionHandler.cpp ----------------------------------------===//
//
//                     The KLEE Symbolic Virtual Machine
//
// This file is distributed under the University of Illinois Open Source
// License. See LICENSE.TXT for details.
//
//===----------------------------------------------------------------------===//

#include "Memory.h"
#include "SpecialFunctionHandler.h"
#include "TimingSolver.h"
#include "klee/MergeHandler.h"

#include "klee/ExecutionState.h"

#include "klee/Internal/Module/KInstruction.h"
#include "klee/Internal/Module/KModule.h"
#include "klee/Internal/Support/Debug.h"
#include "klee/Internal/Support/ErrorHandling.h"

#include "Executor.h"
#include "MemoryManager.h"

#include "klee/CommandLine.h"

#include "llvm/IR/Module.h"
#include "llvm/ADT/Twine.h"
#include "llvm/IR/DataLayout.h"

#include <errno.h>
#include <sstream>

using namespace llvm;
using namespace klee;

namespace {
  cl::opt<bool>
  ReadablePosix("readable-posix-inputs",
            cl::init(false),
            cl::desc("Prefer creation of POSIX inputs (command-line arguments, files, etc.) with human readable bytes. "
                     "Note: option is expensive when creating lots of tests (default=false)"));

  cl::opt<bool>
  SilentKleeAssume("silent-klee-assume",
                   cl::init(false),
                   cl::desc("Silently terminate paths with an infeasible "
                            "condition given to klee_assume() rather than "
                            "emitting an error (default=false)"));
}


/// \todo Almost all of the demands in this file should be replaced
/// with terminateState calls.

///



// FIXME: We are more or less committed to requiring an intrinsic
// library these days. We can move some of this stuff there,
// especially things like realloc which have complicated semantics
// w.r.t. forking. Among other things this makes delayed query
// dispatch easier to implement.
static SpecialFunctionHandler::HandlerInfo handlerInfo[] = {
#define add(name, handler, ret) { name, \
                                  &SpecialFunctionHandler::handler, \
                                  false, ret, false }
#define addDNR(name, handler) { name, \
                                &SpecialFunctionHandler::handler, \
                                true, false, false }
  addDNR("__assert_rtn", handleAssertFail),
  addDNR("__assert_fail", handleAssertFail),
  addDNR("_assert", handleAssert),
  addDNR("abort", handleAbort),
  addDNR("_exit", handleExit),
  { "exit", &SpecialFunctionHandler::handleExit, true, false, true },
  addDNR("klee_abort", handleAbort),
  addDNR("klee_silent_exit", handleSilentExit),
  addDNR("klee_report_error", handleReportError),
  add("calloc", handleCalloc, true),
  add("free", handleFree, false),
  add("klee_assume", handleAssume, false),
  add("klee_check_memory_access", handleCheckMemoryAccess, false),
  add("klee_get_valuef", handleGetValue, true),
  add("klee_get_valued", handleGetValue, true),
  add("klee_get_valuel", handleGetValue, true),
  add("klee_get_valuell", handleGetValue, true),
  add("klee_get_value_i32", handleGetValue, true),
  add("klee_get_value_i64", handleGetValue, true),
  add("klee_define_fixed_object", handleDefineFixedObject, false),
  add("klee_get_obj_size", handleGetObjSize, true),
  add("klee_get_errno", handleGetErrno, true),
  add("__errno_location", handleErrnoLocation, true),
  add("__error", handleErrnoLocation, true),
  add("klee_is_symbolic", handleIsSymbolic, true),
  add("klee_make_symbolic", handleMakeSymbolic, false),
  add("klee_mark_global", handleMarkGlobal, false),
  add("klee_open_merge", handleOpenMerge, false),
  add("klee_close_merge", handleCloseMerge, false),
  add("klee_prefer_cex", handlePreferCex, false),
  add("klee_posix_prefer_cex", handlePosixPreferCex, false),
  add("klee_print_expr", handlePrintExpr, false),
  add("klee_print_range", handlePrintRange, false),
  add("klee_set_forking", handleSetForking, false),
  add("klee_stack_trace", handleStackTrace, false),
  add("klee_warning", handleWarning, false),
  add("klee_warning_once", handleWarningOnce, false),
  add("klee_alias_function", handleAliasFunction, false),
  add("malloc", handleMalloc, true),
  add("realloc", handleRealloc, true),

  // operator delete[](void*)
  add("_ZdaPv", handleDeleteArray, false),
  // operator delete(void*)
  add("_ZdlPv", handleDelete, false),

  // operator new[](unsigned int)
  add("_Znaj", handleNewArray, true),
  // operator new(unsigned int)
  add("_Znwj", handleNew, true),

  // FIXME-64: This is wrong for 64-bit long...

  // operator new[](unsigned long)
  add("_Znam", handleNewArray, true),
  // operator new(unsigned long)
  add("_Znwm", handleNew, true),

  // Run clang with -fsanitize=signed-integer-overflow and/or
  // -fsanitize=unsigned-integer-overflow
  add("__ubsan_handle_add_overflow", handleAddOverflow, false),
  add("__ubsan_handle_sub_overflow", handleSubOverflow, false),
  add("__ubsan_handle_mul_overflow", handleMulOverflow, false),
  add("__ubsan_handle_divrem_overflow", handleDivRemOverflow, false),

#undef addDNR
#undef add
};

SpecialFunctionHandler::const_iterator SpecialFunctionHandler::begin() {
  return SpecialFunctionHandler::const_iterator(handlerInfo);
}

SpecialFunctionHandler::const_iterator SpecialFunctionHandler::end() {
  // NULL pointer is sentinel
  return SpecialFunctionHandler::const_iterator(0);
}

SpecialFunctionHandler::const_iterator& SpecialFunctionHandler::const_iterator::operator++() {
  ++index;
  if ( index >= SpecialFunctionHandler::size())
  {
    // Out of range, return .end()
    base=0; // Sentinel
    index=0;
  }

  return *this;
}

int SpecialFunctionHandler::size() {
	return sizeof(handlerInfo)/sizeof(handlerInfo[0]);
}

SpecialFunctionHandler::SpecialFunctionHandler(Executor &_executor) 
  : executor(_executor) {}


void SpecialFunctionHandler::prepare() {
  unsigned N = size();

  for (unsigned i=0; i<N; ++i) {
    HandlerInfo &hi = handlerInfo[i];
    Function *f = executor.kmodule->module->getFunction(hi.name);
    
    // No need to create if the function doesn't exist, since it cannot
    // be called in that case.
  
    if (f && (!hi.doNotOverride || f->isDeclaration())) {
      // Make sure NoReturn attribute is set, for optimization and
      // coverage counting.
      if (hi.doesNotReturn)
        f->addFnAttr(Attribute::NoReturn);

      // Change to a declaration since we handle internally (simplifies
      // module and allows deleting dead code).
      if (!f->isDeclaration())
        f->deleteBody();
    }
  }
}

void SpecialFunctionHandler::bind() {
  unsigned N = sizeof(handlerInfo)/sizeof(handlerInfo[0]);

  for (unsigned i=0; i<N; ++i) {
    HandlerInfo &hi = handlerInfo[i];
    Function *f = executor.kmodule->module->getFunction(hi.name);
    
    if (f && (!hi.doNotOverride || f->isDeclaration()))
      handlers[f] = std::make_pair(hi.handler, hi.hasReturnValue);
  }
}


bool SpecialFunctionHandler::handle(ExecutionState &state, 
                                    Function *f,
                                    KInstruction *target,
                                    const std::vector<Cell> &arguments) {
  handlers_ty::iterator it = handlers.find(f);
  if (it != handlers.end()) {    
    Handler h = it->second.first;
    bool hasReturnValue = it->second.second;
     // FIXME: Check this... add test?
    if (!hasReturnValue && !target->inst->use_empty()) {
      executor.terminateStateOnExecError(state, 
                                         "expected return value from void special function");
    } else {
      (this->*h)(state, target, arguments);
    }
    return true;
  } else {
    return false;
  }
}

/****/

// reads a concrete string from memory
std::string 
SpecialFunctionHandler::readStringAtAddress(ExecutionState &state, 
                                            const Cell &addressCell) {
  ObjectPair op;
  KValue address(executor.toUnique(state, addressCell.getSegment()),
                 executor.toUnique(state, addressCell.getOffset()));
  if (!state.addressSpace.resolveConstantAddress(address, op))
    assert(0 && "XXX out of bounds / multiple resolution unhandled");
  bool res __attribute__ ((unused));
  assert(executor.solver->mustBeTrue(state, 
                                     EqExpr::create(address.getOffset(),
                                                    op.first->getBaseExpr()),
                                     res) &&
         res &&
         "XXX interior pointer unhandled");
  const MemoryObject *mo = op.first;
  const ObjectState *os = op.second;

  assert(isa<ConstantExpr>(mo->size) && "string must not be symbolic size");
  unsigned size = cast<ConstantExpr>(mo->size)->getZExtValue();

  char *buf = new char[size];

  unsigned i;
  for (i = 0; i < size - 1; i++) {
    ref<Expr> cur = os->read8(i).getValue();
    cur = executor.toUnique(state, cur);
    assert(isa<ConstantExpr>(cur) && 
           "hit symbolic char while reading concrete string");
    buf[i] = cast<ConstantExpr>(cur)->getZExtValue(8);
  }
  buf[i] = 0;
  
  std::string result(buf);
  delete[] buf;
  return result;
}

/****/

void SpecialFunctionHandler::handleAbort(ExecutionState &state,
                           KInstruction *target,
                           const std::vector<Cell> &arguments) {
  assert(arguments.size()==0 && "invalid number of arguments to abort");
  executor.terminateStateOnError(state, "abort failure", Executor::Abort);
}

void SpecialFunctionHandler::handleExit(ExecutionState &state,
                           KInstruction *target,
                           const std::vector<Cell> &arguments) {
  assert(arguments.size()==1 && "invalid number of arguments to exit");
  executor.terminateStateOnExit(state);
}

void SpecialFunctionHandler::handleSilentExit(ExecutionState &state,
                                              KInstruction *target,
                                              const std::vector<Cell> &arguments) {
  assert(arguments.size()==1 && "invalid number of arguments to exit");
  executor.terminateState(state);
}

void SpecialFunctionHandler::handleAliasFunction(ExecutionState &state,
						 KInstruction *target,
						 const std::vector<Cell> &arguments) {
  assert(arguments.size()==2 && 
         "invalid number of arguments to klee_alias_function");
  std::string old_fn = readStringAtAddress(state, arguments[0]);
  std::string new_fn = readStringAtAddress(state, arguments[1]);
  KLEE_DEBUG_WITH_TYPE("alias_handling", llvm::errs() << "Replacing " << old_fn
                                           << "() with " << new_fn << "()\n");
  if (old_fn == new_fn)
    state.removeFnAlias(old_fn);
  else state.addFnAlias(old_fn, new_fn);
}

void SpecialFunctionHandler::handleAssert(ExecutionState &state,
                                          KInstruction *target,
                                          const std::vector<Cell> &arguments) {
  assert(arguments.size()==3 && "invalid number of arguments to _assert");  
  executor.terminateStateOnError(state,
				 "ASSERTION FAIL: " + readStringAtAddress(state, arguments[0]),
				 Executor::Assert);
}

void SpecialFunctionHandler::handleAssertFail(ExecutionState &state,
                                              KInstruction *target,
                                              const std::vector<Cell> &arguments) {
  assert(arguments.size()==4 && "invalid number of arguments to __assert_fail");
  executor.terminateStateOnError(state,
				 "ASSERTION FAIL: " + readStringAtAddress(state, arguments[0]),
				 Executor::Assert);
}

void SpecialFunctionHandler::handleReportError(ExecutionState &state,
                                               KInstruction *target,
                                               const std::vector<Cell> &arguments) {
  assert(arguments.size()==4 && "invalid number of arguments to klee_report_error");
  
  // arguments[0], arguments[1] are file, line
  executor.terminateStateOnError(state,
				 readStringAtAddress(state, arguments[2]),
				 Executor::ReportError,
				 readStringAtAddress(state, arguments[3]).c_str());
}

void SpecialFunctionHandler::handleOpenMerge(ExecutionState &state,
    KInstruction *target,
    const std::vector<Cell> &arguments) {
  if (!UseMerge) {
    klee_warning_once(0, "klee_open_merge ignored, use '-use-merge'");
    return;
  }

  state.openMergeStack.push_back(
      ref<MergeHandler>(new MergeHandler(&executor)));

  if (DebugLogMerge)
    llvm::errs() << "open merge: " << &state << "\n";
}

void SpecialFunctionHandler::handleCloseMerge(ExecutionState &state,
    KInstruction *target,
    const std::vector<Cell> &arguments) {
  if (!UseMerge) {
    klee_warning_once(0, "klee_close_merge ignored, use '-use-merge'");
    return;
  }
  Instruction *i = target->inst;

  if (DebugLogMerge)
    llvm::errs() << "close merge: " << &state << " at " << i << '\n';

  if (state.openMergeStack.empty()) {
    std::ostringstream warning;
    warning << &state << " ran into a close at " << i << " without a preceding open\n";
    klee_warning(warning.str().c_str());
  } else {
    state.openMergeStack.back()->addClosedState(&state, i);
    state.openMergeStack.pop_back();
  }
}

void SpecialFunctionHandler::handleNew(ExecutionState &state,
                         KInstruction *target,
                         const std::vector<Cell> &arguments) {
  // XXX should type check args
  assert(arguments.size()==1 && "invalid number of arguments to new");

  executor.executeAlloc(state, arguments[0].value, false, target);
}

void SpecialFunctionHandler::handleDelete(ExecutionState &state,
                            KInstruction *target,
                            const std::vector<Cell> &arguments) {
  // FIXME: Should check proper pairing with allocation type (malloc/free,
  // new/delete, new[]/delete[]).

  // XXX should type check args
  assert(arguments.size()==1 && "invalid number of arguments to delete");
  executor.executeFree(state, arguments[0]);
}

void SpecialFunctionHandler::handleNewArray(ExecutionState &state,
                              KInstruction *target,
                              const std::vector<Cell> &arguments) {
  // XXX should type check args
  assert(arguments.size()==1 && "invalid number of arguments to new[]");
  executor.executeAlloc(state, arguments[0].value, false, target);
}

void SpecialFunctionHandler::handleDeleteArray(ExecutionState &state,
                                 KInstruction *target,
                                 const std::vector<Cell> &arguments) {
  // XXX should type check args
  assert(arguments.size()==1 && "invalid number of arguments to delete[]");
  executor.executeFree(state, arguments[0]);
}

void SpecialFunctionHandler::handleMalloc(ExecutionState &state,
                                  KInstruction *target,
                                  const std::vector<Cell> &arguments) {
  // XXX should type check args
  assert(arguments.size()==1 && "invalid number of arguments to malloc");
  executor.executeAlloc(state, arguments[0].value, false, target);
}

void SpecialFunctionHandler::handleAssume(ExecutionState &state,
                            KInstruction *target,
                            const std::vector<Cell> &arguments) {
  assert(arguments.size()==1 && "invalid number of arguments to klee_assume");

  ref<Expr> e = arguments[0].value;
  
  if (e->getWidth() != Expr::Bool)
    e = NeExpr::create(e, ConstantExpr::create(0, e->getWidth()));
  
  bool res;
  bool success __attribute__ ((unused)) = executor.solver->mustBeFalse(state, e, res);
  assert(success && "FIXME: Unhandled solver failure");
  if (res) {
    if (SilentKleeAssume) {
      executor.terminateState(state);
    } else {
      executor.terminateStateOnError(state,
                                     "invalid klee_assume call (provably false)",
                                     Executor::User);
    }
  } else {
    executor.addConstraint(state, e);
  }
}

void SpecialFunctionHandler::handleIsSymbolic(ExecutionState &state,
                                KInstruction *target,
                                const std::vector<Cell> &arguments) {
  assert(arguments.size()==1 && "invalid number of arguments to klee_is_symbolic");

  KValue result(ConstantExpr::create(!arguments[0].isConstant(), Expr::Int32));
  executor.bindLocal(target, state, result);
}

void SpecialFunctionHandler::handlePreferCex(ExecutionState &state,
                                             KInstruction *target,
                                             const std::vector<Cell> &arguments) {
  assert(arguments.size()==2 &&
         "invalid number of arguments to klee_prefex_cex");

  ref<Expr> cond = arguments[1].value;
  if (cond->getWidth() != Expr::Bool)
    cond = NeExpr::create(cond, ConstantExpr::alloc(0, cond->getWidth()));

  Executor::ExactResolutionList rl;
  executor.resolveExact(state, arguments[0], rl, "prefex_cex");
  
  assert(rl.size() == 1 &&
         "prefer_cex target must resolve to precisely one object");

  rl[0].first.first->cexPreferences.push_back(cond);
}

void SpecialFunctionHandler::handlePosixPreferCex(ExecutionState &state,
                                             KInstruction *target,
                                             const std::vector<Cell> &arguments) {
  if (ReadablePosix)
    return handlePreferCex(state, target, arguments);
}

void SpecialFunctionHandler::handlePrintExpr(ExecutionState &state,
                                  KInstruction *target,
                                  const std::vector<Cell> &arguments) {
  assert(arguments.size()==2 &&
         "invalid number of arguments to klee_print_expr");

  std::string msg_str = readStringAtAddress(state, arguments[0]);
  llvm::errs() << msg_str << ":";
  if (!arguments[1].getSegment()->isZero())
    llvm::errs() << arguments[1].getSegment() << ":";
  llvm::errs() << arguments[1].getValue() << "\n";
}

void SpecialFunctionHandler::handleSetForking(ExecutionState &state,
                                              KInstruction *target,
                                              const std::vector<Cell> &arguments) {
  assert(arguments.size()==1 &&
         "invalid number of arguments to klee_set_forking");
  ref<Expr> value = executor.toUnique(state, arguments[0].value);
  
  if (ConstantExpr *CE = dyn_cast<ConstantExpr>(value)) {
    state.forkDisabled = CE->isZero();
  } else {
    executor.terminateStateOnError(state, 
                                   "klee_set_forking requires a constant arg",
                                   Executor::User);
  }
}

void SpecialFunctionHandler::handleStackTrace(ExecutionState &state,
                                              KInstruction *target,
                                              const std::vector<Cell> &arguments) {
  state.dumpStack(outs());
}

void SpecialFunctionHandler::handleWarning(ExecutionState &state,
                                           KInstruction *target,
                                           const std::vector<Cell> &arguments) {
  assert(arguments.size()==1 && "invalid number of arguments to klee_warning");

  std::string msg_str = readStringAtAddress(state, arguments[0]);
  klee_warning("%s: %s", state.stack.back().kf->function->getName().data(), 
               msg_str.c_str());
}

void SpecialFunctionHandler::handleWarningOnce(ExecutionState &state,
                                               KInstruction *target,
                                               const std::vector<Cell> &arguments) {
  assert(arguments.size()==1 &&
         "invalid number of arguments to klee_warning_once");

  std::string msg_str = readStringAtAddress(state, arguments[0]);
  klee_warning_once(0, "%s: %s", state.stack.back().kf->function->getName().data(),
                    msg_str.c_str());
}

void SpecialFunctionHandler::handlePrintRange(ExecutionState &state,
                                  KInstruction *target,
                                  const std::vector<Cell> &arguments) {
  assert(arguments.size()==2 &&
         "invalid number of arguments to klee_print_range");

  std::string msg_str = readStringAtAddress(state, arguments[0]);
  llvm::errs() << msg_str << ":" << arguments[1];
  if (!isa<ConstantExpr>(arguments[1].value)) {
    // FIXME: Pull into a unique value method?
    ref<ConstantExpr> value;
    bool success __attribute__ ((unused)) = executor.solver->getValue(state, arguments[1].value, value);
    assert(success && "FIXME: Unhandled solver failure");
    bool res;
    success = executor.solver->mustBeTrue(state, 
                                          EqExpr::create(arguments[1].value, value),
                                          res);
    assert(success && "FIXME: Unhandled solver failure");
    if (res) {
      llvm::errs() << " == " << value;
    } else { 
      llvm::errs() << " ~= " << value;
      std::pair< ref<Expr>, ref<Expr> > res =
        executor.solver->getRange(state, arguments[1].value);
      llvm::errs() << " (in [" << res.first << ", " << res.second <<"])";
    }
  }
  llvm::errs() << "\n";
}

void SpecialFunctionHandler::handleGetObjSize(ExecutionState &state,
                                  KInstruction *target,
                                  const std::vector<Cell> &arguments) {
  // XXX should type check args
  assert(arguments.size()==1 &&
         "invalid number of arguments to klee_get_obj_size");
  Executor::ExactResolutionList rl;
  executor.resolveExact(state, arguments[0], rl, "klee_get_obj_size");
  for (Executor::ExactResolutionList::iterator it = rl.begin(), 
         ie = rl.end(); it != ie; ++it) {
    executor.bindLocal(
        target, *it->second,
        KValue(it->first.first->size).ZExt(
          executor.kmodule->targetData->getTypeSizeInBits(target->inst->getType())));
  }
}

void SpecialFunctionHandler::handleGetErrno(ExecutionState &state,
                                            KInstruction *target,
                                            const std::vector<Cell> &arguments) {
  // XXX should type check args
  assert(arguments.size()==0 &&
         "invalid number of arguments to klee_get_errno");
<<<<<<< HEAD
  executor.bindLocal(target, state,
                     KValue(ConstantExpr::create(errno, Expr::Int32)));
=======
#ifndef WINDOWS
#ifndef __APPLE__
  int *errno_addr = __errno_location();
#else
  int *errno_addr = __error();
#endif
#else
  int *errno_addr = nullptr;
#endif

  // Retrieve the memory object of the errno variable
  ObjectPair result;
  bool resolved = state.addressSpace.resolveOne(
      ConstantExpr::create((uint64_t)errno_addr, Expr::Int64), result);
  if (!resolved)
    executor.terminateStateOnError(state, "Could not resolve address for errno",
                                   Executor::User);
  executor.bindLocal(target, state, result.second->read(0, Expr::Int32));
>>>>>>> 83ffaa26
}

void SpecialFunctionHandler::handleErrnoLocation(
    ExecutionState &state, KInstruction *target,
    std::vector<ref<Expr> > &arguments) {
  // Returns the address of the errno variable
  assert(arguments.size() == 0 &&
         "invalid number of arguments to __errno_location");

#ifndef WINDOWS
#ifndef __APPLE__
  int *errno_addr = __errno_location();
#else
  int *errno_addr = __error();
#endif
#else
  int *errno_addr = nullptr;
#endif
  executor.bindLocal(
      target, state,
      ConstantExpr::create((uint64_t)errno_addr,
                           executor.kmodule->targetData->getTypeSizeInBits(
                               target->inst->getType())));
}
void SpecialFunctionHandler::handleCalloc(ExecutionState &state,
                            KInstruction *target,
                            const std::vector<Cell> &arguments) {
  // XXX should type check args
  assert(arguments.size()==2 &&
         "invalid number of arguments to calloc");

  ref<Expr> size = MulExpr::create(arguments[0].value,
                                   arguments[1].value);
  executor.executeAlloc(state, size, false, target, true);
}

void SpecialFunctionHandler::handleRealloc(ExecutionState &state,
                            KInstruction *target,
                            const std::vector<Cell> &arguments) {
  // XXX should type check args
  assert(arguments.size()==2 &&
         "invalid number of arguments to realloc");
  const KValue &address = arguments[0];
  ref<Expr> size = arguments[1].value;

  Executor::StatePair zeroSize = executor.fork(state, 
                                               Expr::createIsZero(size), 
                                               true);
  
  if (zeroSize.first) { // size == 0
    executor.executeFree(*zeroSize.first, address, target);
  }
  if (zeroSize.second) { // size != 0
    Executor::StatePair zeroPointer = executor.fork(*zeroSize.second, 
                                                    Expr::createIsZero(address.getOffset()),
                                                    true);
    
    if (zeroPointer.first) { // address == 0
      executor.executeAlloc(*zeroPointer.first, size, false, target);
    } 
    if (zeroPointer.second) { // address != 0
      Executor::ExactResolutionList rl;
      executor.resolveExact(*zeroPointer.second, address, rl, "realloc");
      
      for (Executor::ExactResolutionList::iterator it = rl.begin(), 
             ie = rl.end(); it != ie; ++it) {
        executor.executeAlloc(*it->second, size, false, target, false, 
                              it->first.second);
      }
    }
  }
}

void SpecialFunctionHandler::handleFree(ExecutionState &state,
                          KInstruction *target,
                          const std::vector<Cell> &arguments) {
  // XXX should type check args
  assert(arguments.size()==1 &&
         "invalid number of arguments to free");
  executor.executeFree(state, arguments[0]);
}

void SpecialFunctionHandler::handleCheckMemoryAccess(ExecutionState &state,
                                                     KInstruction *target,
                                                     const std::vector<Cell>
                                                       &arguments) {
  assert(arguments.size()==2 &&
         "invalid number of arguments to klee_check_memory_access");

  const KValue &address = arguments[0];
  ref<Expr> size = executor.toUnique(state, arguments[1].value);
  if (!address.isConstant() || !isa<ConstantExpr>(size)) {
    executor.terminateStateOnError(state, 
                                   "check_memory_access requires constant args",
				   Executor::User);
  } else {
    ObjectPair op;

    if (!state.addressSpace.resolveConstantAddress(address, op)) {
      executor.terminateStateOnError(state,
                                     "check_memory_access: memory error",
				     Executor::Ptr, NULL,
                                     executor.getAddressInfo(state, address));
    } else {
      ref<Expr> chk = 
        op.first->getBoundsCheckPointer(address, cast<ConstantExpr>(size)->getZExtValue());
      if (!chk->isTrue()) {
        executor.terminateStateOnError(state,
                                       "check_memory_access: memory error",
				       Executor::Ptr, NULL,
                                       executor.getAddressInfo(state, address));
      }
    }
  }
}

void SpecialFunctionHandler::handleGetValue(ExecutionState &state,
                                            KInstruction *target,
                                            const std::vector<Cell> &arguments) {
  assert(arguments.size()==1 &&
         "invalid number of arguments to klee_get_value");

  // TODO segment
  executor.executeGetValue(state, arguments[0].value, target);
}

void SpecialFunctionHandler::handleDefineFixedObject(ExecutionState &state,
                                                     KInstruction *target,
                                                     const std::vector<Cell> &arguments) {
  assert(arguments.size()==2 &&
         "invalid number of arguments to klee_define_fixed_object");
  // TODO segment
  assert(isa<ConstantExpr>(arguments[0].value) &&
         "expect constant address argument to klee_define_fixed_object");
  // TODO segment
  assert(isa<ConstantExpr>(arguments[1].value) &&
         "expect constant size argument to klee_define_fixed_object");

  // TODO segment
  uint64_t address = cast<ConstantExpr>(arguments[0].value)->getZExtValue();
  uint64_t size = cast<ConstantExpr>(arguments[1].value)->getZExtValue();
  MemoryObject *mo = executor.memory->allocateFixed(address, size, state.prevPC->inst);
  executor.bindObjectInState(state, mo, false);
  mo->isUserSpecified = true; // XXX hack;
}

void SpecialFunctionHandler::handleMakeSymbolic(ExecutionState &state,
                                                KInstruction *target,
                                                const std::vector<Cell> &arguments) {
  std::string name;

  // FIXME: For backwards compatibility. We should eventually enforce the
  // correct arguments and types.
  switch (arguments.size()) {
    case 2:
      klee_warning("klee_make_symbolic: deprecated number of arguments (2 instead of 3)");
      break;
    case 3:
      name = readStringAtAddress(state, arguments[2]);
      break;
    default:
      executor.terminateStateOnError(state, "illegal number of arguments to klee_make_symbolic(void*, size_t, char*)", Executor::User);
      return;
  }

  if (name.length() == 0) {
    name = "unnamed";
    klee_warning("klee_make_symbolic: renamed empty name to \"unnamed\"");
  }

  // if we already have such a name, attach a number as a suffix
  // to be able to tell the objects apart
  auto it = state.symbolicNames.find(name);
  if (it == state.symbolicNames.end()) {
      state.symbolicNames.emplace_hint(it, name, 0);
  } else {
      name += ":" + std::to_string(++it->second);
  }

  Executor::ExactResolutionList rl;
  executor.resolveExact(state, arguments[0], rl, "make_symbolic");

  // if the given size is 0, then we whould infer the size from the memory object
  // (the 'whole' memory object is symbolic)
  bool whole_object = false;
  if (ConstantExpr *CE = dyn_cast<ConstantExpr>(arguments[1])) {
    if (CE->isZero())
      whole_object = true;
  }

  for (Executor::ExactResolutionList::iterator it = rl.begin(), 
         ie = rl.end(); it != ie; ++it) {
    const MemoryObject *mo = it->first.first;
    mo->setName(name);
    
    const ObjectState *old = it->first.second;
    ExecutionState *s = it->second;
    
    if (old->readOnly) {
      executor.terminateStateOnError(*s, "cannot make readonly object symbolic",
                                     Executor::User);
      return;
    } 

    // FIXME: Type coercion should be done consistently somewhere.
    bool res;
<<<<<<< HEAD
    bool success __attribute__ ((unused)) =
      executor.solver->mustBeTrue(*s, 
                                  EqExpr::create(ZExtExpr::create(arguments[1].value,
                                                                  Context::get().getPointerWidth()),
                                                 mo->getSizeExpr()),
                                  res);
=======
    bool success __attribute__ ((unused));
      if (whole_object) {
        success =
        executor.solver->mustBeTrue(*s,
                                    EqExpr::create(ZExtExpr::create(ConstantExpr::create(mo->size, Context::get().getPointerWidth()),
                                                                    Context::get().getPointerWidth()),
                                                   mo->getSizeExpr()),
                                    res);
      } else {
        success =
        executor.solver->mustBeTrue(*s,
                                    EqExpr::create(ZExtExpr::create(arguments[1],
                                                                    Context::get().getPointerWidth()),
                                                   mo->getSizeExpr()),
                                    res);
      }
>>>>>>> 83ffaa26
    assert(success && "FIXME: Unhandled solver failure");
    
    if (res) {
      executor.executeMakeSymbolic(*s, mo, name);
    } else {      
      executor.terminateStateOnError(*s, 
                                     "wrong size given to klee_make_symbolic[_name]", 
                                     Executor::User);
    }
  }
}

void SpecialFunctionHandler::handleMarkGlobal(ExecutionState &state,
                                              KInstruction *target,
                                              const std::vector<Cell> &arguments) {
  assert(arguments.size()==1 &&
         "invalid number of arguments to klee_mark_global");  

  Executor::ExactResolutionList rl;
  executor.resolveExact(state, arguments[0], rl, "mark_global");
  
  for (Executor::ExactResolutionList::iterator it = rl.begin(), 
         ie = rl.end(); it != ie; ++it) {
    const MemoryObject *mo = it->first.first;
    assert(!mo->isLocal);
    mo->isGlobal = true;
  }
}

void SpecialFunctionHandler::handleAddOverflow(ExecutionState &state,
                                               KInstruction *target,
                                               const std::vector<Cell> &arguments) {
  executor.terminateStateOnError(state, "overflow on addition",
                                 Executor::Overflow);
}

void SpecialFunctionHandler::handleSubOverflow(ExecutionState &state,
                                               KInstruction *target,
                                               const std::vector<Cell> &arguments) {
  executor.terminateStateOnError(state, "overflow on subtraction",
                                 Executor::Overflow);
}

void SpecialFunctionHandler::handleMulOverflow(ExecutionState &state,
                                               KInstruction *target,
                                               const std::vector<Cell> &arguments) {
  executor.terminateStateOnError(state, "overflow on multiplication",
                                 Executor::Overflow);
}

void SpecialFunctionHandler::handleDivRemOverflow(ExecutionState &state,
                                               KInstruction *target,
                                               const std::vector<Cell> &arguments) {
  executor.terminateStateOnError(state, "overflow on division or remainder",
                                 Executor::Overflow);
}<|MERGE_RESOLUTION|>--- conflicted
+++ resolved
@@ -584,10 +584,6 @@
   // XXX should type check args
   assert(arguments.size()==0 &&
          "invalid number of arguments to klee_get_errno");
-<<<<<<< HEAD
-  executor.bindLocal(target, state,
-                     KValue(ConstantExpr::create(errno, Expr::Int32)));
-=======
 #ifndef WINDOWS
 #ifndef __APPLE__
   int *errno_addr = __errno_location();
@@ -600,18 +596,17 @@
 
   // Retrieve the memory object of the errno variable
   ObjectPair result;
-  bool resolved = state.addressSpace.resolveOne(
+  bool resolved = state.addressSpace.resolveConstantAddress(
       ConstantExpr::create((uint64_t)errno_addr, Expr::Int64), result);
   if (!resolved)
     executor.terminateStateOnError(state, "Could not resolve address for errno",
                                    Executor::User);
   executor.bindLocal(target, state, result.second->read(0, Expr::Int32));
->>>>>>> 83ffaa26
 }
 
 void SpecialFunctionHandler::handleErrnoLocation(
     ExecutionState &state, KInstruction *target,
-    std::vector<ref<Expr> > &arguments) {
+    const std::vector<Cell> &arguments) {
   // Returns the address of the errno variable
   assert(arguments.size() == 0 &&
          "invalid number of arguments to __errno_location");
@@ -792,7 +787,7 @@
   // if the given size is 0, then we whould infer the size from the memory object
   // (the 'whole' memory object is symbolic)
   bool whole_object = false;
-  if (ConstantExpr *CE = dyn_cast<ConstantExpr>(arguments[1])) {
+  if (ConstantExpr *CE = dyn_cast<ConstantExpr>(arguments[1].getValue())) {
     if (CE->isZero())
       whole_object = true;
   }
@@ -813,31 +808,22 @@
 
     // FIXME: Type coercion should be done consistently somewhere.
     bool res;
-<<<<<<< HEAD
-    bool success __attribute__ ((unused)) =
-      executor.solver->mustBeTrue(*s, 
-                                  EqExpr::create(ZExtExpr::create(arguments[1].value,
-                                                                  Context::get().getPointerWidth()),
-                                                 mo->getSizeExpr()),
-                                  res);
-=======
     bool success __attribute__ ((unused));
       if (whole_object) {
         success =
         executor.solver->mustBeTrue(*s,
-                                    EqExpr::create(ZExtExpr::create(ConstantExpr::create(mo->size, Context::get().getPointerWidth()),
+                                    EqExpr::create(ZExtExpr::create(mo->size,
                                                                     Context::get().getPointerWidth()),
                                                    mo->getSizeExpr()),
                                     res);
       } else {
         success =
         executor.solver->mustBeTrue(*s,
-                                    EqExpr::create(ZExtExpr::create(arguments[1],
+                                    EqExpr::create(ZExtExpr::create(arguments[1].getValue(),
                                                                     Context::get().getPointerWidth()),
                                                    mo->getSizeExpr()),
                                     res);
       }
->>>>>>> 83ffaa26
     assert(success && "FIXME: Unhandled solver failure");
     
     if (res) {
